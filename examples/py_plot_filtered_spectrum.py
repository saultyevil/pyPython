#!/usr/bin/env python

"""
The purpose of this script is to take a root.delay_dump file in from a Python
simulation and to transform that into a spectrum.
"""


import argparse as ap
import numpy as np
from matplotlib import pyplot as plt

from pypython import spectrumutil
from pypython import spectrumcreate
from pypython import conversion


plt.rcParams['xtick.labelsize'] = 15
plt.rcParams['ytick.labelsize'] = 15
plt.rcParams['axes.labelsize'] = 15


def setup_script() -> tuple:
    """
    Parse the different modes this script can be run from the command line.

    Returns
    -------
    setup: tuple
        A list containing all of the different setup of parameters for plotting.
    """

    p = ap.ArgumentParser(description=__doc__)
    sp = p.add_subparsers()

    # Sub-parser for creation of the spectrum

    create_p = sp.add_parser("create",
                             help="Create a filtered spectrum")

    create_p.add_argument("root",
                          help="Root name of the model")

    create_p.add_argument("spec_norm",
                          type=float,
                          help="The normalization constant, usually spec_cycles / current_spec_cycle and > 1.")

    create_p.add_argument("ncores_norm",
                          type=int,
                          help="The number of MPI processed used to create the root.delay_dump file.")

    create_p.add_argument("-dn",
                          "--distance_norm",
                          type=float,
                          default=100,
                          help="The distance normalization in units of parsec.")

    create_p.add_argument("-xl",
                          "--xmin",
                          type=float,
                          default=None,
                          help="The lower x-axis boundary to display.")

    create_p.add_argument("-xu",
                          "--xmax",
                          type=float,
                          default=None,
                          help="The upper x-axis boundary to display.")

    create_p.add_argument("-el",
                          "--extract_line",
                          nargs="+",
                          type=int,
                          default=(spectrumcreate.UNFILTERED_SPECTRUM,),
                          help="The line number to only extract.")

    create_p.add_argument("-n",
                          "--nbins",
                          type=int,
                          default=10000,
                          help="The number of frequency or wavelength bins for the spectrum.")

    create_p.add_argument("-lb",
                          "--logbins",
                          action="store_true",
                          default=False,
                          help="Create the spectrum using log scaling for the wavelength/frequency bins.")

    create_p.add_argument("-wd",
                          "--working_directory",
                          default=".",
                          help="The directory containing the simulation.")

    create_p.set_defaults(which="create")

    # Sub-parser for plotting

    plot_p = sp.add_parser("plot",
                           help="Plot the filtered spectrum")

    plot_p.add_argument("root",
                        help="Root name of the model")

    plot_p.add_argument("-sm",
                        "--smooth_amount",
                        type=float,
                        default=5,
                        help="The size of the smoothing window in pixels")

    plot_p.add_argument("-wd",
                        "--working_directory",
                        default=".",
                        help="The directory containing the simulation.")

    plot_p.add_argument("-el",
                        "--extract_line",
                        nargs="+",
                        type=int,
                        default=(spectrumcreate.UNFILTERED_SPECTRUM,),
                        help="The line number to only extract.")

    plot_p.add_argument("-xl",
                        "--xmin",
                        type=float,
                        default=None,
                        help="The lower x-axis boundary to display.")

    plot_p.add_argument("-xu",
                        "--xmax",
                        type=float,
                        default=None,
                        help="The upper x-axis boundary to display.")

    plot_p.add_argument("-s",
                        "--scales",
                        default="loglog",
                        choices=["logx", "logy", "loglog", "linlin"],
                        help="The axes scaling to use: logx, logy, loglog, linlin.")

    plot_p.add_argument("-l",
                        "--common_lines",
                        action="store_true",
                        default=False,
                        help="Plot labels for important absorption edges.")

    plot_p.add_argument("-f",
                        "--frequency_space",
                        action="store_true",
                        default=False,
                        help="Create the figure in frequency space.")

    plot_p.add_argument("-lb",
                        "--logbins",
                        action="store_true",
                        default=False,
                        help="Create the figure using log scaling for the wavelength/frequency bins.")

    plot_p.add_argument("-e",
                        "--ext",
                        default="png",
                        help="The file extension for the output figure.")

    plot_p.add_argument("--display",
                        action="store_true",
                        default=False,
                        help="Display the plot before exiting the script.")

    plot_p.set_defaults(which="plot")

    # Parse the arguments now

    args = p.parse_args()

    mode = args.which
    if mode == "create":
        setup = (
            mode,
            args.root,
            args.spec_norm,
            args.ncores_norm,
            args.distance_norm,
            args.extract_line,
            args.nbins,
            args.working_directory,
            args.xmin,
            args.xmax,
            True,
            False,
            "loglog",
            5,
            "png",
            args.logbins,
            False,
        )
    else:
        setup = (
            mode,
            args.root,
            1,
            1,
            100,
            args.extract_line,
            10000,
            args.working_directory,
            args.xmin,
            args.xmax,
            args.frequency_space,
            args.common_lines,
            args.scales,
            args.smooth_amount,
            args.ext,
            args.logbins,
            args.display
        )

    return setup


def plot(
    root: str, wd: str, filtered_spectrum: np.ndarray, extract_line: tuple = (-1,), sm: int = 1, d_norm_pc: float = 100,
    xmin: float = None, xmax: float = None, scale: str = "loglog", frequency_space: bool = False, logbins: bool = True,
    plot_lines: bool = False, file_ext: str = ".png", display: bool = False
):
    """

    Parameters
    ----------
    root
    wd
    filtered_spectrum
    extract_line
    sm
    d_norm_pc
    xmin
    xmax
    scale
    frequency_space
    logbins
    plot_lines
    file_ext
    display

    Returns
    -------

    """

    try:
        if logbins:
            full_spectrum = spectrumutil.read_spectrum("{}/{}.log_spec".format(wd, root))
        else:
            full_spectrum = spectrumutil.read_spectrum("{}/{}.spec".format(wd, root))
        inclinations = spectrumutil.get_spectrum_inclinations(full_spectrum)
        include_full_spectrum = True
    except IOError:
        include_full_spectrum = False
        full_spectrum = None
        inclinations = np.linspace(1, filtered_spectrum.shape[1] - 1, filtered_spectrum.shape[1] - 1).tolist()

    for e, inc in enumerate(inclinations):

        fig, ax = plt.subplots(figsize=(12, 5))

        if include_full_spectrum:
            ax.plot(
                full_spectrum["Lambda"], spectrumutil.smooth(full_spectrum[inc], sm), linewidth=1.4, alpha=0.75,
                label="Full Spectrum"
            )

        if frequency_space:
            index = 0
        else:
            index = 1

        ax.plot(
            filtered_spectrum[:-1, index], spectrumutil.smooth(filtered_spectrum[:-1, e + 2], sm), linewidth=1.4,
            alpha=0.75, label="Filtered Spectrum"
        )

        if scale == "loglog" or scale == "logx":
            ax.set_xscale("log")
        if scale == "loglog" or scale == "logy":
            ax.set_yscale("log")
        ax.set_xlim(xmin, xmax)
<<<<<<< HEAD
        ax.set_ylim(spectumutil.get_y_lims_for_x_lims(
                filtered_spectrum[:-1, index], spectumutil.smooth(filtered_spectrum[:-1, e + 2], sm), xmin, xmax
=======
        ax.set_ylim(spectrumutil.calculate_axis_y_limits(
                filtered_spectrum[:-1, index], spectrumutil.smooth(filtered_spectrum[:-1, e + 2], sm), xmin, xmax
>>>>>>> 14b5db28
            )
        )

        ax.legend(loc="lower right", fontsize=15)
        ax.set_xlabel(r"Wavelength [$\AA$]", fontsize=15)
        ax.set_ylabel(
            r"Flux at " + str(d_norm_pc) + r" Pc, F$_{\lambda}$ [ergs s$^{-1}$ cm$^{-2}$ $\AA^{-1}$]", fontsize=15
        )

        if plot_lines:
            if scale == "loglog" or scale == "logx":
                logx = True
            else:
                logx = False
<<<<<<< HEAD
            ax = spectumutil.ax_add_line_ids(ax, spectumutil.common_lines(freq=frequency_space), logx)
=======
            ax = spectrumutil.ax_add_line_id(ax, spectrumutil.common_lines_list(freq=frequency_space), logx)
>>>>>>> 14b5db28

        fig.tight_layout(rect=[0.015, 0.015, 0.985, 0.985])

        if extract_line[0] != spectrumcreate.UNFILTERED_SPECTRUM:
            name = "{}/{}_line".format(wd, root)
            for line in extract_line:
                name += "_{}".format(line)
            name += "_i{}_delay_dump_spec".format(inc)
        else:
            name = "{}/{}_i{}_delay_dump_spec".format(wd, root, inc)

        fig.savefig("{}.{}".format(name, file_ext), dpi=300)
        if file_ext != "png":  # Save both pdf and png versions
            fig.savefig("{}.png".format(name), dpi=300)

    if display:
        plt.show()

    return


def main(setup: tuple = None):
    """
    Main function of the script.

    Parameters
    ----------
    setup: tuple
        A tuple containing all of the setup parameters for the script.

        setup = (
            mode,
            root,
            spec_norm,
            ncores_norm,
            distance_norm,
            jit,
            extract_line,
            nbins,
            wd,
            xmin,
            xmax,
            frequency_space,
            common_lines,
            scales,
            smooth_amount,
            ext,
            display
        )

    """

    # Get the run time variables to set up the script... there are a lot of
    # variables required and this is my fault :-)

    if setup:
        mode, root, spec_cycle_norm, n_cores_norm, d_norm_pc, extract_nres, n_bins, wd, w_xmin, w_xmax, frequency_space, \
            common_lines, axes_scales, smooth_amount, file_ext, logbins, display = setup
    else:
        mode, root, spec_cycle_norm, n_cores_norm, d_norm_pc, extract_nres, n_bins, wd, w_xmin, w_xmax, frequency_space, \
            common_lines, axes_scales, smooth_amount, file_ext, logbins, display = setup_script()

    # Now we either create, or plot the filtered spectrum if it has already been created

    extract_nres = tuple(extract_nres)

    xmin = w_xmin
    xmax = w_xmax
    if w_xmax and frequency_space:
        xmin = conversion.angstrom_to_hz(w_xmax)
    if w_xmin and frequency_space:
        xmax = conversion.angstrom_to_hz(w_xmin)

    if mode == "create":
        spectrumcreate.create_spectrum(
            root, wd, extract_nres, freq_min=xmin, freq_max=xmax, n_bins=n_bins, d_norm_pc=d_norm_pc,
            spec_cycle_norm=spec_cycle_norm, n_cores_norm=n_cores_norm
        )
    else:
        if extract_nres[0] != spectrumcreate.UNFILTERED_SPECTRUM:
            name = "{}/{}_line".format(wd, root)
            for line in extract_nres:
                name += "_{}".format(line)
            name += ".delay_dump.spec"
        else:
            name = "{}/{}.delay_dump.spec".format(wd, root)
        filtered_spectrum = np.loadtxt(name, skiprows=2)  # TODO: could be replaced by something in pypython?
        plot(
            root, wd, filtered_spectrum, extract_nres, smooth_amount, d_norm_pc, w_xmin, w_xmax, axes_scales,
            frequency_space, True, common_lines, file_ext, display
        )

    return


if __name__ == "__main__":
    main()<|MERGE_RESOLUTION|>--- conflicted
+++ resolved
@@ -282,13 +282,8 @@
         if scale == "loglog" or scale == "logy":
             ax.set_yscale("log")
         ax.set_xlim(xmin, xmax)
-<<<<<<< HEAD
-        ax.set_ylim(spectumutil.get_y_lims_for_x_lims(
-                filtered_spectrum[:-1, index], spectumutil.smooth(filtered_spectrum[:-1, e + 2], sm), xmin, xmax
-=======
         ax.set_ylim(spectrumutil.calculate_axis_y_limits(
                 filtered_spectrum[:-1, index], spectrumutil.smooth(filtered_spectrum[:-1, e + 2], sm), xmin, xmax
->>>>>>> 14b5db28
             )
         )
 
@@ -303,11 +298,7 @@
                 logx = True
             else:
                 logx = False
-<<<<<<< HEAD
-            ax = spectumutil.ax_add_line_ids(ax, spectumutil.common_lines(freq=frequency_space), logx)
-=======
             ax = spectrumutil.ax_add_line_id(ax, spectrumutil.common_lines_list(freq=frequency_space), logx)
->>>>>>> 14b5db28
 
         fig.tight_layout(rect=[0.015, 0.015, 0.985, 0.985])
 
