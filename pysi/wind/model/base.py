--- conflicted
+++ resolved
@@ -13,11 +13,7 @@
 from astropy.constants import h, k_B
 
 import pysi
-<<<<<<< HEAD
-import pysi.util.shell
-=======
 import pysi.util
->>>>>>> fc15bdbe
 from pysi.wind import elements, enum
 
 
@@ -100,12 +96,7 @@
             except OSError:
                 self.version = "UNKNOWN"
 
-<<<<<<< HEAD
     def create_banded_jnu_models(  # noqa: PLR0913
-=======
-    # pylint: disable=too-many-arguments
-    def create_banded_jnu_models(
->>>>>>> fc15bdbe
         self,
         cell_index: int,
         band_index: int,
@@ -322,12 +313,7 @@
 
     def read_in_wind_cell_spectra(self) -> None:
         """Read in the cell spectra."""
-<<<<<<< HEAD
         spec_table_files = pysi.util.shell.find_file_with_pattern("*xspec.*.txt", self.directory)
-=======
-
-        spec_table_files = pysi.util.find_files("*xspec.*.txt", self.directory)
->>>>>>> fc15bdbe
         if len(spec_table_files) == 0:
             self.parameters["spec_freq"] = self.parameters["spec_flux"] = None
             return
